--- conflicted
+++ resolved
@@ -307,42 +307,13 @@
 
 By implementing word2vec ourselves, we learned a few things we did not realize after reading the two original papers from Mikolov et al. \cite{mikolov2013a, mikolov2013b}
 \begin{itemize}
-<<<<<<< HEAD
-    \item Training on big datasets (e.g. dumps from Wikipedia) requires an efficient implementation of the data generator.
-    \item Preprocessing of data may drastically change the quality of the word embeddings.
-=======
     \item Training on big datasets (e.g. dumps from Wikipedia) requires an efficient implementation of the data generator. We first attempted to create a data generator which loaded everything into memory, but it became clear to us that this does not scale well when we later want to test on bigger data sets.
     \item Preprocessing of data may drastically change the quality of the word embeddings.
     \item There are two embedding matrices $W$ and $W'$ corresponding to the input and output of the network. At first, we only had a single embedding matrix, for both the input and the output of the network.
->>>>>>> 02c536fb
 \end{itemize}
 
 \subsection{Hyperparameter choices}
 \label{sec:hyperparameter-choices}
-<<<<<<< HEAD
-To train the word2vec model, we used the following hyperparameters, as illustrated in \cref{table:word2vec-hyperparameter-choices}. The choices of hyperparameters were inspired by the choices of Mikolov et al. \cite{mikolov2013a, mikolov2013b}.
-
-\begin{longtable}[]{@{}lll@{}}
-\toprule
-Hyperparameter & Value\tabularnewline
-\midrule
-\endhead
-\textbf{batch-size} & 256\tabularnewline
-\textbf{num-epochs} & 5\tabularnewline
-\textbf{learning-rate} & 0.0025\tabularnewline
-\textbf{min-learning-rate} & 0.0000025\tabularnewline
-\textbf{max-vocab-size} & 1000000\tabularnewline
-\textbf{embedding-dim} & 300\tabularnewline
-\textbf{min-word-count} & 5\tabularnewline
-\textbf{max-window-size} & 5\tabularnewline
-\textbf{num-negative-samples} & 5\tabularnewline
-\textbf{sampling-factor} & 0.00001\tabularnewline
-\textbf{unigram-exponent} & 0.75\tabularnewline
-\bottomrule
-\caption{Hyperparameters used to train our word2vec model}
-\label{table:word2vec-hyperparameter-choices}
-\end{longtable}
-=======
 To train the word2vec model, we base our choices of hyperparameters to the different choices used in models from \cite{mikolov2013a, mikolov2013b}. These hyperparameters can be found in \cref{table:word2vec-hyperparameter-choices}.
 
 \begin{table}[ht]
@@ -376,7 +347,6 @@
 We set the initial and minimum learning rate to 0.025 and 0.000025, respectively, as noted in \cite{mikolov2013a} and the original source code of word2vec.
 
 Furthermore, we set the embedding dimension to 300, the maximal window size to 5, the number of negative samples to 5, the sampling factor to 0.00001 and the unigram exponent to 0.75, similar to experiments from \cite{mikolov2013b}.
->>>>>>> 02c536fb
 
 Later in \cref{sec:word2vec-eval-empirical-results}, we will evaluate our word2vec model trained by using hyperparameters from \cref{table:word2vec-hyperparameter-choices} on processed text dumps from Wikipedia.
 
@@ -388,26 +358,6 @@
 
 \subsection{Empirical results}
 \label{sec:word2vec-eval-empirical-results}
-<<<<<<< HEAD
-We evaluated a word2vec model trained on the hyperparameters from \cref{sec:hyperparameter-choices} on a machine with a single GPU (GeForce RTX 2080 Ti), one CPU (Intel i9-7900X @ 3.30GHz) and 64 GB of RAM. We evaluated the trained model using the SSWR and MSR test datasets, as shown in \cref{table:word2vec-eval-empirical-results}.
-
-\textbf{TODO}: Fill in \cref{table:word2vec-eval-empirical-results}.
-
-\begin{table}[h]
-    \centering
-    \begin{tabular}{@{}p{4cm}p{2.25cm}p{2.25cm}p{2.25cm}p{4cm}@{}}
-        \toprule
-        \multirow{2}{4cm}{\centering Model} &
-        \multicolumn{3}{c}{SSWR \cite{mikolov2013a}} &
-        \multirow{2}{4cm}{\centering MSR \cite{mikolov-etal-2013-linguistic}} \\
-        \cline{2-4} & Semantic Accuracy [$\%$] & Syntactic Accuracy [$\%$] & Total \newline Accuracy [$\%$] \\
-        \midrule
-        NEG-15 from \cite{mikolov2013b} & 61 & 61 & 61 & Not evaluated on MSR. \\
-        Our model & XX & XX & XX & XX \\
-        \bottomrule
-    \end{tabular}
-    \caption{Caption}
-=======
 We evaluated a word2vec model trained on the hyperparameters from \cref{sec:hyperparameter-choices} on a machine with a single GPU (GeForce RTX 2080 Ti), one CPU (Intel i9-7900X @ 3.30GHz) and 64 GB of RAM. We evaluated the trained model using the SSWR and MSR test datasets and compare the results to models from \cite{mikolov2013a, mikolov2013b, mikolov-etal-2013-linguistic}. In particular, we compare to the Skip-gram model from \cite{mikolov2013a} (Table 3 in the paper), the NEG-15 model from \cite{mikolov2013b} (Table 1 in the paper) and the RNN-1600 model from \cite{mikolov-etal-2013-linguistic} (Table 2 in the paper). The results are shown in \cref{table:word2vec-eval-empirical-results} (NA denotes not available).
 
 \textbf{TODO}: Fill in \cref{table:word2vec-eval-empirical-results}.
@@ -427,7 +377,6 @@
     \bottomrule
     \end{tabular}
     \caption{Comparison of empirical results on the SSWR and MSR word analogies test data sets.}
->>>>>>> 02c536fb
     \label{table:word2vec-eval-empirical-results}
 \end{table}
 
